--- conflicted
+++ resolved
@@ -8,7 +8,6 @@
 import os
 import sys
 
-<<<<<<< HEAD
 bl_info = {
     'name': 'IO PDX mesh',
     'author': 'ross-g',
@@ -20,31 +19,19 @@
     'support': 'COMMUNITY',
     'category': 'Import-Export'
 }
-=======
->>>>>>> 8135086c
 
 app = os.path.splitext(os.path.split(sys.executable)[1])[0]
 print('[io_pdx_mesh] __init__ (running from {})'.format(app))
 
 
-<<<<<<< HEAD
 # check if running in Blender
 if app == 'blender':
     import bpy
-    
+
     # register the Blender addon
     from .pdx_blender import register, unregister
 
 # otherwise running in Maya
-if app == 'maya':
-    import maya.cmds
-
-    # launch the Maya UI
-    import pdx_maya.maya_ui
-    reload(pdx_maya.maya_ui)
-    pdx_maya.maya_ui.main()
-=======
-# running in Maya
 if app == 'maya':
     import maya.cmds
 
@@ -55,5 +42,4 @@
         pdx_maya.maya_ui.main()
     except Exception as e:
         print sys.exc_info()
-        raise e
->>>>>>> 8135086c
+        raise e