# Windows image file caches
Thumbs.db
ehthumbs.db

# Folder config file
Desktop.ini

# Recycle Bin used on file shares
$RECYCLE.BIN/

# Windows Installer files
*.cab
*.msi
*.msm
*.msp

# Windows shortcuts
*.lnk

# =========================
# Operating System Files
# =========================

# OSX
# =========================

.DS_Store
.AppleDouble
.LSOverride

# Thumbnails
._*

# Files that might appear in the root of a volume
.DocumentRevisions-V100
.fseventsd
.Spotlight-V100
.TemporaryItems
.Trashes
.VolumeIcon.icns

# Directories potentially created on remote AFP share
.AppleDB
.AppleDesktop
Network Trash Folder
Temporary Items
.apdisk

<<<<<<< HEAD
# =========================
# Project specific ignores
=======
# ========================= 
# Project specific ignores 
>>>>>>> a03e0bca
test files/
.pyc<|MERGE_RESOLUTION|>--- conflicted
+++ resolved
@@ -46,12 +46,7 @@
 Temporary Items
 .apdisk
 
-<<<<<<< HEAD
 # =========================
 # Project specific ignores
-=======
-# ========================= 
-# Project specific ignores 
->>>>>>> a03e0bca
 test files/
-.pyc+*.pyc